--- conflicted
+++ resolved
@@ -1,86 +1,66 @@
-const common = require("../common");
-const assert = common.assert;
-const basename = common.basename;
-const build = common.build;
-const fs = common.fs;
-const jsonfile = common.jsonfile;
-const mock = common.mock;
-const URL = common.URL;
-const urljoin = common.urljoin;
-const Utils = common.Utils;
-
-let collectionJson, thumbnailJson, manifestJson, canvasJson;
-const githubpagesUrl = 'https://username.github.io/uv-app-starter-fork/gh-collection';
-
-it('can build collection', async () => {
-    assert(fs.existsSync('/gh-collection'));
-    build('/gh-collection', githubpagesUrl);
-}).timeout(1000); // should take less than a second
-
-it('can find collection index.json', async () => {
-    const file = '/gh-collection/index.json';
-    assert(fs.existsSync(file));
-    collectionJson = jsonfile.readFileSync(file);
-});
-
-it('has correct collection id', async () => {
-    assert(collectionJson.id === githubpagesUrl + '/index.json');
-});
-
-it('has a manifest', async () => {
-<<<<<<< HEAD
-    manifestJson = collectionJson.items[0];
-    assert(manifestJson);
-});
-
-it('has correct manifest id', async () => {
-    assert(manifestJson.id === 'https://username.github.io/uv-app-starter-fork/gh-collection/vertebra/index.json');
-});
-
-it('has manifest thumbnail', async () => {
-    thumbnailJson = manifestJson.thumbnail;
-=======
-    item = collectionJson.items[0];
-    assert(item);
-});
-
-it('has correct manifest id', async () => {
-    assert(item.id === githubpagesUrl + '/vertebra/index.json');
-});
-
-it('has correct manifest label', async () => {
-    assert(item.label['@none'][0] === 'Vertebra');
-});
-
-it('has manifest thumbnail', async () => {
-    thumbnailJson = item.thumbnail;
->>>>>>> 60778b6b
-    assert(thumbnailJson);
-});
-
-it('has correct manifest thumbnail id', async () => {
-    const id = thumbnailJson[0].id;
-    assert(id === githubpagesUrl + '/vertebra/thumb.jpg');
-});
-
-<<<<<<< HEAD
-=======
-it('can find manifest index.json', async () => {
-    const file = '/gh-collection/vertebra/index.json';
-    assert(fs.existsSync(file));
-    manifestJson = jsonfile.readFileSync(file);
-});
-
->>>>>>> 60778b6b
-it('can find canvas', async () => {
-    canvasJson = manifestJson.items[0];
-    assert(canvasJson);
-});
-
-it('has correct canvas id', async () => {
-<<<<<<< HEAD
-    assert(canvasJson.id === collectionUrl + '/a_manifest/index.json/canvas/0');
-=======
-    assert(canvasJson.id === githubpagesUrl + '/vertebra/index.json/canvas/0');
->>>>>>> 60778b6b
+const common = require("../common");
+const assert = common.assert;
+const basename = common.basename;
+const build = common.build;
+const fs = common.fs;
+const jsonfile = common.jsonfile;
+const mock = common.mock;
+const URL = common.URL;
+const urljoin = common.urljoin;
+const Utils = common.Utils;
+
+let collectionJson, thumbnailJson, manifestJson, canvasJson;
+const githubpagesUrl = 'https://username.github.io/uv-app-starter-fork/gh-collection';
+
+it('can build collection', async () => {
+    assert(fs.existsSync('/gh-collection'));
+    build('/gh-collection', githubpagesUrl);
+}).timeout(1000); // should take less than a second
+
+it('can find collection index.json', async () => {
+    const file = '/gh-collection/index.json';
+    assert(fs.existsSync(file));
+    collectionJson = jsonfile.readFileSync(file);
+});
+
+it('has correct collection id', async () => {
+    assert(collectionJson.id === githubpagesUrl + '/index.json');
+});
+
+it('has a manifest', async () => {
+    item = collectionJson.items[0];
+    assert(item);
+});
+
+it('has correct manifest id', async () => {
+    assert(item.id === githubpagesUrl + '/vertebra/index.json');
+});
+
+it('has correct manifest label', async () => {
+    assert(item.label['@none'][0] === 'Vertebra');
+});
+
+it('has manifest thumbnail', async () => {
+    thumbnailJson = item.thumbnail;
+    assert(thumbnailJson);
+});
+
+it('has correct manifest thumbnail id', async () => {
+    const id = thumbnailJson[0].id;
+    assert(id === githubpagesUrl + '/vertebra/thumb.jpg');
+});
+
+it('can find manifest index.json', async () => {
+    const file = '/gh-collection/vertebra/index.json';
+    assert(fs.existsSync(file));
+    manifestJson = jsonfile.readFileSync(file);
+});
+
+it('can find canvas', async () => {
+    canvasJson = manifestJson.items[0];
+    assert(canvasJson);
+});
+
+it('has correct canvas id', async () => {
+    assert(canvasJson.id === githubpagesUrl + '/vertebra/index.json/canvas/0');
 });